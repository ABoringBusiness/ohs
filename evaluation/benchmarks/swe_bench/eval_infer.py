import json
import os
import subprocess
import tempfile
import time
from functools import partial

import pandas as pd
from swebench.harness.grading import get_eval_report
from swebench.harness.run_evaluation import (
    APPLY_PATCH_FAIL,
    APPLY_PATCH_PASS,
)
from swebench.harness.test_spec import SWEbenchInstance, TestSpec, make_test_spec
from swebench.harness.utils import load_swebench_dataset
from tqdm import tqdm

from evaluation.benchmarks.swe_bench.resource.mapping import (
    get_instance_resource_factor,
)
from evaluation.benchmarks.swe_bench.run_infer import get_instance_docker_image
from evaluation.utils.shared import (
    EvalMetadata,
    EvalOutput,
    get_default_sandbox_config_for_eval,
    prepare_dataset,
    reset_logger_for_multiprocessing,
    run_evaluation,
)
from openhands.core.config import (
    AppConfig,
    LLMConfig,
<<<<<<< HEAD
    SandboxConfig,
=======
>>>>>>> 37158d51
    get_parser,
)
from openhands.core.logger import openhands_logger as logger
from openhands.core.main import create_runtime
from openhands.events.action import CmdRunAction
from openhands.events.observation import CmdOutputObservation
from openhands.utils.async_utils import call_async_from_sync

# TODO: migrate all swe-bench docker to ghcr.io/openhands
DOCKER_IMAGE_PREFIX = os.environ.get('EVAL_DOCKER_IMAGE_PREFIX', 'docker.io/xingyaoww/')
logger.info(f'Using docker image prefix: {DOCKER_IMAGE_PREFIX}')


def process_git_patch(patch):
    if not isinstance(patch, str):
        return ''

    if not patch.strip():
        # skip empty patches
        return ''

    patch = patch.replace('\r\n', '\n')
    # There might be some weird characters at the beginning of the patch
    # due to some OpenHands inference command outputs

    # FOR EXAMPLE:
    # git diff --no-color --cached 895f28f9cbed817c00ab68770433170d83132d90
    # [A[C[C[C[C[C[C[C[C[C[C[C[C[C[C[C[C[C[C[C[C[C[C[C[C[C[C[C[C[C[C[C[C[C[C[C[C[C[C[C[C[C[C[C[C[C[C[C[C[C[C[C[C[C[C[C[C[C[C[C[C[C[C[C[C[C[C[C[C[C[C[C[C[C[C[C[C[C[C[C[K0
    # diff --git a/django/db/models/sql/.backup.query.py b/django/db/models/sql/.backup.query.py
    # new file mode 100644
    # index 0000000000..fc13db5948

    # We "find" the first line that starts with "diff" and then we remove lines before it
    lines = patch.split('\n')
    for i, line in enumerate(lines):
        if line.startswith('diff --git'):
            patch = '\n'.join(lines[i:])
            break

    patch = patch.rstrip() + '\n'  # Make sure the last line ends with a newline
    return patch


def get_config(metadata: EvalMetadata, instance: pd.Series) -> AppConfig:
    # We use a different instance image for the each instance of swe-bench eval
    base_container_image = get_instance_docker_image(instance['instance_id'])
    logger.info(
        f'Using instance container image: {base_container_image}. '
        f'Please make sure this image exists. '
        f'Submit an issue on https://github.com/All-Hands-AI/OpenHands if you run into any issues.'
    )
    sandbox_config = get_default_sandbox_config_for_eval()
    sandbox_config.base_container_image = base_container_image
    sandbox_config.remote_runtime_resource_factor = get_instance_resource_factor(
        dataset_name=metadata.dataset,
        instance_id=instance['instance_id'],
    )
    config = AppConfig(
        run_as_openhands=False,
        runtime=os.environ.get('RUNTIME', 'docker'),
<<<<<<< HEAD
        sandbox=SandboxConfig(
            base_container_image=base_container_image,
            use_host_network=False,
            # large enough timeout, since some testcases take very long to run
            timeout=600,
            api_key=os.environ.get('ALLHANDS_API_KEY', None),
            remote_runtime_api_url=os.environ.get('SANDBOX_REMOTE_RUNTIME_API_URL'),
            remote_runtime_init_timeout=3600,
            remote_runtime_api_timeout=120,
            remote_runtime_resource_factor=get_instance_resource_factor(
                dataset_name=metadata.dataset,
                instance_id=instance['instance_id'],
            ),
        ),
=======
        sandbox=sandbox_config,
>>>>>>> 37158d51
        # do not mount workspace
        workspace_base=None,
        workspace_mount_path=None,
    )
    return config


def process_instance(
    instance: pd.Series,
    metadata: EvalMetadata,
    reset_logger: bool = True,
    log_dir: str | None = None,
    runtime_failure_count: int = 0,
) -> EvalOutput:
    """
    Evaluate agent performance on a SWE-bench problem instance.

    Note that this signature differs from the expected input to `run_evaluation`. Use
    `functools.partial` to provide optional arguments before passing to the evaluation harness.

    Args:
        log_dir (str | None, default=None): Path to directory where log files will be written. Must
        be provided if `reset_logger` is set.

    Raises:
        AssertionError: if the `reset_logger` flag is set without a provided log directory.
    """
    # Setup the logger properly, so you can run multi-processing to parallelize the evaluation
    if reset_logger:
        assert (
            log_dir is not None
        ), "Can't reset logger without a provided log directory."
        os.makedirs(log_dir, exist_ok=True)
        reset_logger_for_multiprocessing(logger, instance.instance_id, log_dir)
    else:
        logger.info(f'Starting evaluation for instance {instance.instance_id}.')

    config = get_config(metadata, instance)
    instance_id = instance.instance_id
    model_patch = instance['model_patch']
    test_spec: TestSpec = instance['test_spec']
    logger.info(f'Starting evaluation for instance {instance_id}.')

    if 'test_result' not in instance.keys():
        instance['test_result'] = {}
    instance['test_result']['report'] = {
        'empty_generation': False,
        'resolved': False,
        'failed_apply_patch': False,
        'error_eval': False,
        'test_timeout': False,
    }

    if model_patch == '':
        instance['test_result']['report']['empty_generation'] = True
        return EvalOutput(
            instance_id=instance_id,
            test_result=instance['test_result'],
            metadata=metadata,
        )

    # Increase resource_factor with increasing attempt_id
    if runtime_failure_count > 0:
        config.sandbox.remote_runtime_resource_factor = min(
            config.sandbox.remote_runtime_resource_factor * (2**runtime_failure_count),
            8,
        )
        logger.warning(
            f'This is the {runtime_failure_count + 1}th attempt for instance {instance.instance_id}, setting resource factor to {config.sandbox.remote_runtime_resource_factor}'
        )

    try:
        runtime = create_runtime(config)
        call_async_from_sync(runtime.connect)
        # Get patch and save it to /tmp/patch.diff
        with tempfile.TemporaryDirectory() as temp_dir:
            # Patch file
            patch_file_path = os.path.join(temp_dir, 'patch.diff')
            with open(patch_file_path, 'w') as f:
                f.write(model_patch)
            runtime.copy_to(patch_file_path, '/tmp')
            # Eval script
            eval_script_path = os.path.join(temp_dir, 'eval.sh')
            with open(eval_script_path, 'w') as f:
                f.write(test_spec.eval_script)
            runtime.copy_to(eval_script_path, '/tmp')

        # Set +x
        action = CmdRunAction(command='chmod +x /tmp/eval.sh')
        action.set_hard_timeout(600)
        logger.info(action, extra={'msg_type': 'ACTION'})
        obs = runtime.run_action(action)
        logger.info(obs, extra={'msg_type': 'OBSERVATION'})
        assert obs.exit_code == 0

        # Apply patch
        exec_command = (
            'cd /testbed && '
            "(git apply -v /tmp/patch.diff && echo 'APPLY_PATCH_PASS' || "
            "(echo 'Failed to apply patch with git apply, trying with patch command...' && "
            "(patch --batch --fuzz=5 -p1 -i /tmp/patch.diff && echo 'APPLY_PATCH_PASS' || "
            "echo 'APPLY_PATCH_FAIL')))"
        )
        action = CmdRunAction(command=exec_command)
        action.set_hard_timeout(600)
        obs = runtime.run_action(action)
        assert isinstance(obs, CmdOutputObservation)
        apply_patch_output = obs.content
        assert isinstance(apply_patch_output, str)
        instance['test_result']['apply_patch_output'] = apply_patch_output

        if 'APPLY_PATCH_FAIL' in apply_patch_output:
            logger.info(f'[{instance_id}] {APPLY_PATCH_FAIL}:\n{apply_patch_output}')
            instance['test_result']['report']['failed_apply_patch'] = True

            return EvalOutput(
                instance_id=instance_id,
                test_result=instance['test_result'],
                metadata=metadata,
            )
        elif 'APPLY_PATCH_PASS' in apply_patch_output:
            logger.info(f'[{instance_id}] {APPLY_PATCH_PASS}:\n{apply_patch_output}')

            # Run eval script in background and save output to log file
            log_file = '/tmp/eval_output.log'
            action = CmdRunAction(command=f'/tmp/eval.sh > {log_file} 2>&1 & echo $!')
            action.set_hard_timeout(300)  # Short timeout just to get the process ID
            obs = runtime.run_action(action)

            if isinstance(obs, CmdOutputObservation) and obs.exit_code == 0:
                pid = obs.content.split()[-1].strip()
                logger.info(
                    f'[{instance_id}] Evaluation process started with PID: {pid}'
                )

                # Poll for completion
                start_time = time.time()
                timeout = 1800  # 30 minutes
                while True:
                    seconds_elapsed = time.time() - start_time
                    if seconds_elapsed > timeout:
                        logger.info(
                            f'[{instance_id}] Evaluation timed out after {timeout} seconds'
                        )
                        instance['test_result']['report']['test_timeout'] = True
                        break
                    check_action = CmdRunAction(
                        command=f'ps -p {pid} > /dev/null; echo $?'
                    )
                    check_action.set_hard_timeout(300)
                    check_obs = runtime.run_action(check_action)
                    if (
                        isinstance(check_obs, CmdOutputObservation)
                        and check_obs.content.split()[-1].strip() == '1'
                    ):
                        logger.info(
                            f'[{instance_id}] Evaluation process completed after {seconds_elapsed} seconds'
                        )
                        break
                    logger.info(
                        f'[{instance_id}] [{seconds_elapsed:.0f}s] Evaluation still running, waiting...'
                    )
                    time.sleep(30)  # Wait for 30 seconds before checking again

                # Read the log file
                cat_action = CmdRunAction(command=f'cat {log_file}')
                cat_action.set_hard_timeout(300)
                cat_obs = runtime.run_action(cat_action)

                # Grade answer
                if isinstance(cat_obs, CmdOutputObservation) and cat_obs.exit_code == 0:
                    test_output = cat_obs.content
                    assert isinstance(test_output, str)
                    instance['test_result']['test_output'] = test_output

                    # Get report from test output
                    logger.info(f'[{instance_id}] Grading answer...')
                    with tempfile.TemporaryDirectory() as temp_dir:
                        # Create a directory structure that matches the expected format
                        # NOTE: this is a hack to make the eval report format consistent
                        # with the original SWE-Bench eval script
                        log_dir = os.path.join(temp_dir, 'logs', instance_id.lower())
                        os.makedirs(log_dir, exist_ok=True)
                        test_output_path = os.path.join(log_dir, 'test_output.txt')
                        with open(test_output_path, 'w') as f:
                            f.write(test_output)
                        try:
                            _report = get_eval_report(
                                test_spec=test_spec,
                                prediction={
                                    'model_patch': model_patch,
                                    'instance_id': instance_id,
                                },
                                log_path=test_output_path,
                                include_tests_status=True,
                            )
                            report = _report[instance_id]
                            logger.info(
                                f"[{instance_id}] report: {report}\nResult for {instance_id}: resolved: {report['resolved']}"
                            )
                            instance['test_result']['report']['resolved'] = report[
                                'resolved'
                            ]
                        except Exception as e:
                            logger.error(
                                f'[{instance_id}] Error when getting eval report: {e}'
                            )
                            instance['test_result']['report']['resolved'] = False
                            instance['test_result']['report']['error_eval'] = True
            else:
                logger.info(f'[{instance_id}] Error when starting eval:\n{obs.content}')
                instance['test_result']['report']['error_eval'] = True

            return EvalOutput(
                instance_id=instance_id,
                test_result=instance['test_result'],
                metadata=metadata,
            )
        else:
            logger.info(
                f'[{instance_id}] Unexpected output when applying patch:\n{apply_patch_output}'
            )
            raise RuntimeError(
                instance_id,
                f'Unexpected output when applying patch:\n{apply_patch_output}',
                logger,
            )
    finally:
        runtime.close()


if __name__ == '__main__':
    parser = get_parser()
    parser.add_argument(
        '--input-file',
        type=str,
        help='Path to input predictions file',
        required=True,
    )
    parser.add_argument(
        '--dataset',
        type=str,
        default='princeton-nlp/SWE-bench',
        help='data set to evaluate on, either full-test or lite-test',
    )
    parser.add_argument(
        '--split',
        type=str,
        default='test',
        help='split to evaluate on',
    )
    args, _ = parser.parse_known_args()

    # Load SWE-Bench dataset
    full_dataset: list[SWEbenchInstance] = load_swebench_dataset(
        args.dataset, args.split
    )
    instance_id_to_instance = {
        instance['instance_id']: instance for instance in full_dataset
    }
    logger.info(
        f'Loaded dataset {args.dataset} with split {args.split} to run inference on.'
    )

    # Load predictions
    assert args.input_file.endswith('.jsonl'), 'Input file must be a jsonl file.'
    required_fields = ['instance_id', 'model_patch', 'test_result']
    with open(args.input_file) as f:
        predictions = pd.DataFrame.from_records(
            [
                {k: v for k, v in json.loads(line).items() if k in required_fields}
                for line in tqdm(f, desc='Loading predictions')
            ]
        )
    assert (
        'instance_id' in predictions.columns
    ), 'Input file must contain instance_id column.'

    if 'model_patch' not in predictions.columns and (
        'test_result' in predictions.columns
        and 'model_patch' in predictions['test_result'].iloc[0]
    ):
        raise ValueError(
            'Input file must contain model_patch column OR test_result column with model_patch field.'
        )
    assert len(predictions['instance_id'].unique()) == len(
        predictions
    ), 'instance_id column must be unique.'

    if 'model_patch' not in predictions.columns:
        predictions['model_patch'] = predictions['test_result'].apply(
            lambda x: x.get('git_patch', '')
        )
    assert {'instance_id', 'model_patch'}.issubset(
        set(predictions.columns)
    ), 'Input file must contain instance_id and model_patch columns.'

    # Process model_patch
    predictions['model_patch'] = predictions['model_patch'].apply(process_git_patch)

    # Merge predictions with dataset
    predictions['instance'] = predictions['instance_id'].apply(
        lambda x: instance_id_to_instance[x]
    )
    predictions['test_spec'] = predictions['instance'].apply(make_test_spec)

    # Prepare dataset
    output_file = args.input_file.replace('.jsonl', '.swebench_eval.jsonl')
    instances = prepare_dataset(predictions, output_file, args.eval_n_limit)

    # If possible, load the relevant metadata to avoid issues with `run_evaluation`.
    metadata: EvalMetadata | None = None
    metadata_filepath = os.path.join(os.path.dirname(args.input_file), 'metadata.json')
    if os.path.exists(metadata_filepath):
        with open(metadata_filepath, 'r') as metadata_file:
            data = metadata_file.read()
            metadata = EvalMetadata.model_validate_json(data)
    else:
        # Initialize with a dummy metadata when file doesn't exist
        metadata = EvalMetadata(
            agent_class='dummy_agent',  # Placeholder agent class
            llm_config=LLMConfig(model='dummy_model'),  # Minimal LLM config
            max_iterations=1,  # Minimal iterations
            eval_output_dir=os.path.dirname(
                args.input_file
            ),  # Use input file dir as output dir
            start_time=time.strftime('%Y-%m-%d %H:%M:%S'),  # Current time
            git_commit=subprocess.check_output(['git', 'rev-parse', 'HEAD'])
            .decode('utf-8')
            .strip(),  # Current commit
            dataset=args.dataset,  # Dataset name from args
        )

    # The evaluation harness constrains the signature of `process_instance_func` but we need to
    # pass extra information. Build a new function object to avoid issues with multiprocessing.
    process_instance_func = partial(
        process_instance, log_dir=output_file.replace('.jsonl', '.logs')
    )

    run_evaluation(
        instances,
        metadata=metadata,
        output_file=output_file,
        num_workers=args.eval_num_workers,
        process_instance_func=process_instance_func,
    )

    # Load evaluated predictions & print number of resolved predictions
    evaluated_predictions = pd.read_json(output_file, lines=True)
    fields = ['resolved', 'failed_apply_patch', 'error_eval', 'empty_generation']

    def count_report_field(row, field):
        return row['test_result']['report'][field]

    report = {}
    for field in fields:
        count = evaluated_predictions.apply(
            count_report_field, args=(field,), axis=1
        ).sum()
        report[field] = count
        logger.info(
            f'# {field}: {count} / {len(evaluated_predictions)}. ({count / len(evaluated_predictions):.2%})'
        )<|MERGE_RESOLUTION|>--- conflicted
+++ resolved
@@ -30,10 +30,6 @@
 from openhands.core.config import (
     AppConfig,
     LLMConfig,
-<<<<<<< HEAD
-    SandboxConfig,
-=======
->>>>>>> 37158d51
     get_parser,
 )
 from openhands.core.logger import openhands_logger as logger
@@ -94,24 +90,7 @@
     config = AppConfig(
         run_as_openhands=False,
         runtime=os.environ.get('RUNTIME', 'docker'),
-<<<<<<< HEAD
-        sandbox=SandboxConfig(
-            base_container_image=base_container_image,
-            use_host_network=False,
-            # large enough timeout, since some testcases take very long to run
-            timeout=600,
-            api_key=os.environ.get('ALLHANDS_API_KEY', None),
-            remote_runtime_api_url=os.environ.get('SANDBOX_REMOTE_RUNTIME_API_URL'),
-            remote_runtime_init_timeout=3600,
-            remote_runtime_api_timeout=120,
-            remote_runtime_resource_factor=get_instance_resource_factor(
-                dataset_name=metadata.dataset,
-                instance_id=instance['instance_id'],
-            ),
-        ),
-=======
         sandbox=sandbox_config,
->>>>>>> 37158d51
         # do not mount workspace
         workspace_base=None,
         workspace_mount_path=None,
