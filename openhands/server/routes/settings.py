from fastapi import APIRouter, HTTPException, Request, status
from fastapi.responses import JSONResponse
from pydantic import SecretStr

from openhands.core.logger import openhands_logger as logger
from openhands.integrations.github.github_service import GithubServiceImpl
from openhands.server.auth import get_github_token, get_user_id
from openhands.server.settings import GETSettingsModel, POSTSettingsModel, Settings
from openhands.server.shared import SettingsStoreImpl, config

app = APIRouter(prefix='/api')


<<<<<<< HEAD
@app.get('/settings', response_model=Settings)
async def load_settings(request: Request) -> Settings:
=======
@app.get('/settings')
async def load_settings(request: Request) -> GETSettingsModel | None:
>>>>>>> af0becd6
    try:
        user_id = get_user_id(request)
        settings_store = await SettingsStoreImpl.get_instance(config, user_id)
        settings = await settings_store.load()
        if not settings:
            raise HTTPException(
                status_code=status.HTTP_404_NOT_FOUND,
                detail='Settings not found',
            )
<<<<<<< HEAD
        return settings
    except HTTPException:
        raise
=======

        token_is_set = bool(user_id) or bool(get_github_token(request))
        settings_with_token_data = GETSettingsModel(
            **settings.model_dump(),
            github_token_is_set=token_is_set,
        )
        settings_with_token_data.llm_api_key = settings.llm_api_key

        del settings_with_token_data.github_token
        return settings_with_token_data
>>>>>>> af0becd6
    except Exception as e:
        logger.warning(f'Invalid token: {e}')
        raise HTTPException(
            status_code=status.HTTP_401_UNAUTHORIZED,
            detail='Invalid token',
        )


@app.post('/settings')
async def store_settings(
    request: Request,
    settings: POSTSettingsModel,
) -> JSONResponse:
    # Check if token is valid

    if settings.github_token:
        try:
            # We check if the token is valid by getting the user
            # If the token is invalid, this will raise an exception
            github = GithubServiceImpl(
                user_id=None, token=SecretStr(settings.github_token)
            )
            await github.get_user()

        except Exception as e:
            logger.warning(f'Invalid GitHub token: {e}')
            return JSONResponse(
                status_code=status.HTTP_401_UNAUTHORIZED,
                content={
                    'error': 'Invalid GitHub token. Please make sure it is valid.'
                },
            )

    try:
        settings_store = await SettingsStoreImpl.get_instance(
            config, get_user_id(request)
        )
        existing_settings = await settings_store.load()

        if existing_settings:
            # LLM key isn't on the frontend, so we need to keep it if unset
            if settings.llm_api_key is None:
                settings.llm_api_key = existing_settings.llm_api_key

            if settings.github_token is None:
                settings.github_token = existing_settings.github_token

            if settings.user_consents_to_analytics is None:
                settings.user_consents_to_analytics = (
                    existing_settings.user_consents_to_analytics
                )

        response = JSONResponse(
            status_code=status.HTTP_200_OK,
            content={'message': 'Settings stored'},
        )

        if settings.unset_github_token:
            settings.github_token = None

        # Update sandbox config with new settings
        if settings.remote_runtime_resource_factor is not None:
            config.sandbox.remote_runtime_resource_factor = (
                settings.remote_runtime_resource_factor
            )

        settings = convert_to_settings(settings)

        await settings_store.store(settings)
        return response
    except Exception as e:
<<<<<<< HEAD
        logger.warning(f'Invalid token: {e}')
        raise HTTPException(
            status_code=status.HTTP_401_UNAUTHORIZED,
            detail='Invalid token',
        )
=======
        logger.warning(f'Something went wrong storing settings: {e}')
        return JSONResponse(
            status_code=status.HTTP_500_INTERNAL_SERVER_ERROR,
            content={'error': 'Something went wrong storing settings'},
        )


def convert_to_settings(settings_with_token_data: POSTSettingsModel) -> Settings:
    settings_data = settings_with_token_data.model_dump()

    # Filter out additional fields from `SettingsWithTokenData`
    filtered_settings_data = {
        key: value
        for key, value in settings_data.items()
        if key in Settings.model_fields  # Ensures only `Settings` fields are included
    }

    # Convert the `llm_api_key` and `github_token` to a `SecretStr` instance
    filtered_settings_data['llm_api_key'] = settings_with_token_data.llm_api_key
    filtered_settings_data['github_token'] = settings_with_token_data.github_token

    return Settings(**filtered_settings_data)
>>>>>>> af0becd6
<|MERGE_RESOLUTION|>--- conflicted
+++ resolved
@@ -11,13 +11,8 @@
 app = APIRouter(prefix='/api')
 
 
-<<<<<<< HEAD
-@app.get('/settings', response_model=Settings)
-async def load_settings(request: Request) -> Settings:
-=======
 @app.get('/settings')
 async def load_settings(request: Request) -> GETSettingsModel | None:
->>>>>>> af0becd6
     try:
         user_id = get_user_id(request)
         settings_store = await SettingsStoreImpl.get_instance(config, user_id)
@@ -27,12 +22,6 @@
                 status_code=status.HTTP_404_NOT_FOUND,
                 detail='Settings not found',
             )
-<<<<<<< HEAD
-        return settings
-    except HTTPException:
-        raise
-=======
-
         token_is_set = bool(user_id) or bool(get_github_token(request))
         settings_with_token_data = GETSettingsModel(
             **settings.model_dump(),
@@ -42,7 +31,6 @@
 
         del settings_with_token_data.github_token
         return settings_with_token_data
->>>>>>> af0becd6
     except Exception as e:
         logger.warning(f'Invalid token: {e}')
         raise HTTPException(
@@ -114,13 +102,6 @@
         await settings_store.store(settings)
         return response
     except Exception as e:
-<<<<<<< HEAD
-        logger.warning(f'Invalid token: {e}')
-        raise HTTPException(
-            status_code=status.HTTP_401_UNAUTHORIZED,
-            detail='Invalid token',
-        )
-=======
         logger.warning(f'Something went wrong storing settings: {e}')
         return JSONResponse(
             status_code=status.HTTP_500_INTERNAL_SERVER_ERROR,
@@ -142,5 +123,4 @@
     filtered_settings_data['llm_api_key'] = settings_with_token_data.llm_api_key
     filtered_settings_data['github_token'] = settings_with_token_data.github_token
 
-    return Settings(**filtered_settings_data)
->>>>>>> af0becd6
+    return Settings(**filtered_settings_data)