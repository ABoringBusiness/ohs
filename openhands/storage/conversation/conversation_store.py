<<<<<<< HEAD
import json
from dataclasses import dataclass

from openhands.core.config.app_config import AppConfig
from openhands.storage import get_file_store
from openhands.storage.files import FileStore
from openhands.storage.locations import (
    get_conversation_dir,
    get_conversation_metadata_filename,
)
from openhands.utils.async_utils import call_sync_from_async
=======
from __future__ import annotations
>>>>>>> c37e865c

from abc import ABC, abstractmethod

<<<<<<< HEAD
@dataclass
class ConversationMetadata:
    conversation_id: str
    github_user_id: str
    selected_repository: str | None
    title: str | None = None
=======
from openhands.core.config.app_config import AppConfig
from openhands.server.data_models.conversation_metadata import ConversationMetadata
>>>>>>> c37e865c


class ConversationStore(ABC):
    """
    Storage for conversation metadata. May or may not support multiple users depending on the environment
    """

    @abstractmethod
    async def save_metadata(self, metadata: ConversationMetadata):
        """Store conversation metadata"""

    @abstractmethod
    async def get_metadata(self, conversation_id: str) -> ConversationMetadata:
        """Load conversation metadata"""

<<<<<<< HEAD
    async def delete_metadata(self, conversation_id: str) -> None:
        conversation_dir = get_conversation_dir(conversation_id)
        await call_sync_from_async(self.file_store.delete, conversation_dir)

=======
    @abstractmethod
>>>>>>> c37e865c
    async def exists(self, conversation_id: str) -> bool:
        """Check if conversation exists"""

    @classmethod
    @abstractmethod
    async def get_instance(
        cls, config: AppConfig, token: str | None
    ) -> ConversationStore:
        """Get a store for the user represented by the token given"""<|MERGE_RESOLUTION|>--- conflicted
+++ resolved
@@ -1,32 +1,9 @@
-<<<<<<< HEAD
-import json
-from dataclasses import dataclass
-
-from openhands.core.config.app_config import AppConfig
-from openhands.storage import get_file_store
-from openhands.storage.files import FileStore
-from openhands.storage.locations import (
-    get_conversation_dir,
-    get_conversation_metadata_filename,
-)
-from openhands.utils.async_utils import call_sync_from_async
-=======
 from __future__ import annotations
->>>>>>> c37e865c
 
 from abc import ABC, abstractmethod
 
-<<<<<<< HEAD
-@dataclass
-class ConversationMetadata:
-    conversation_id: str
-    github_user_id: str
-    selected_repository: str | None
-    title: str | None = None
-=======
 from openhands.core.config.app_config import AppConfig
 from openhands.server.data_models.conversation_metadata import ConversationMetadata
->>>>>>> c37e865c
 
 
 class ConversationStore(ABC):
@@ -42,14 +19,11 @@
     async def get_metadata(self, conversation_id: str) -> ConversationMetadata:
         """Load conversation metadata"""
 
-<<<<<<< HEAD
+    @abstractmethod
     async def delete_metadata(self, conversation_id: str) -> None:
-        conversation_dir = get_conversation_dir(conversation_id)
-        await call_sync_from_async(self.file_store.delete, conversation_dir)
+        """delete conversation metadata"""
 
-=======
     @abstractmethod
->>>>>>> c37e865c
     async def exists(self, conversation_id: str) -> bool:
         """Check if conversation exists"""
 
