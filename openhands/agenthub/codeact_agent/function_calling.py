--- conflicted
+++ resolved
@@ -12,28 +12,18 @@
 )
 
 from openhands.agenthub.codeact_agent.tools import (
-<<<<<<< HEAD
     READ_ONLY_TOOLS,
     AgentTool,
     BrowserTool,
     CmdRunTool,
-    FileEditorTool,
     FinishTool,
     GlobTool,
     GrepTool,
     IPythonTool,
     LLMBasedFileEditTool,
+    StrReplaceEditorTool,
     ThinkTool,
     ViewTool,
-=======
-    BrowserTool,
-    CmdRunTool,
-    FinishTool,
-    IPythonTool,
-    LLMBasedFileEditTool,
-    StrReplaceEditorTool,
-    ThinkTool,
->>>>>>> 2e4911dc
     WebReadTool,
 )
 from openhands.core.exceptions import (
@@ -56,7 +46,6 @@
 from openhands.events.event import FileEditSource, FileReadSource
 from openhands.events.tool import ToolCallMetadata
 
-<<<<<<< HEAD
 
 def combine_thought(action: Action, thought: str) -> Action:
     if not hasattr(action, 'thought'):
@@ -126,17 +115,6 @@
     # Add a header to the output
     echo_cmd = f'echo "Below are the execution results of the glob command: {complete_cmd}\n"; '
     return echo_cmd + complete_cmd
-=======
-
-def combine_thought(action: Action, thought: str) -> Action:
-    if not hasattr(action, 'thought'):
-        return action
-    if thought and action.thought:
-        action.thought = f'{thought}\n{action.thought}'
-    elif thought:
-        action.thought = thought
-    return action
->>>>>>> 2e4911dc
 
 
 def response_to_actions(response: ModelResponse) -> list[Action]:
@@ -167,10 +145,6 @@
             # ================================================
             # CmdRunTool (Bash)
             # ================================================
-<<<<<<< HEAD
-=======
-
->>>>>>> 2e4911dc
             if tool_call.function.name == CmdRunTool['function']['name']:
                 if 'command' not in arguments:
                     raise FunctionCallValidationError(
@@ -203,14 +177,10 @@
             # AgentFinishAction
             # ================================================
             elif tool_call.function.name == FinishTool['function']['name']:
-<<<<<<< HEAD
-                action = AgentFinishAction()
-=======
                 action = AgentFinishAction(
                     final_thought=arguments.get('message', ''),
                     task_completed=arguments.get('task_completed', None),
                 )
->>>>>>> 2e4911dc
 
             # ================================================
             # LLMBasedFileEditTool (LLM-based file editor, deprecated)
@@ -230,15 +200,7 @@
                     start=arguments.get('start', 1),
                     end=arguments.get('end', -1),
                 )
-<<<<<<< HEAD
-
-            # ================================================
-            # FileEditorTool (ACI-based file editor)
-            # ================================================
-            elif tool_call.function.name == FileEditorTool['function']['name']:
-=======
             elif tool_call.function.name == StrReplaceEditorTool['function']['name']:
->>>>>>> 2e4911dc
                 if 'command' not in arguments:
                     raise FunctionCallValidationError(
                         f'Missing required argument "command" in tool call {tool_call.function.name}'
@@ -267,24 +229,17 @@
                     raise FunctionCallValidationError(
                         f'Missing required argument "path" in tool call {tool_call.function.name}'
                     )
-<<<<<<< HEAD
                 action = FileReadAction(
                     path=arguments['path'],
                     impl_source=FileReadSource.OH_ACI,
                     view_range=arguments.get('view_range', None),
                 )
 
-=======
->>>>>>> 2e4911dc
             # ================================================
             # AgentThinkAction
             # ================================================
             elif tool_call.function.name == ThinkTool['function']['name']:
-<<<<<<< HEAD
-                action = AgentThinkAction(thought=arguments['thought'])
-=======
                 action = AgentThinkAction(thought=arguments.get('thought', ''))
->>>>>>> 2e4911dc
 
             # ================================================
             # BrowserTool
@@ -379,7 +334,6 @@
     codeact_enable_jupyter: bool = False,
     codeact_enable_read_only_tools: bool = False,
 ) -> list[ChatCompletionToolParam]:
-<<<<<<< HEAD
     # update the description of AgentTool first
     AgentTool['function']['description'] = AgentTool['function']['description'].format(
         read_only_tools=', '.join(
@@ -388,9 +342,6 @@
     )
 
     tools = [CmdRunTool, ThinkTool, FinishTool, GrepTool, GlobTool, ViewTool, AgentTool]
-=======
-    tools = [CmdRunTool, ThinkTool, FinishTool]
->>>>>>> 2e4911dc
     if codeact_enable_browsing:
         tools.append(WebReadTool)
         tools.append(BrowserTool)
@@ -399,7 +350,7 @@
     if codeact_enable_llm_editor:
         tools.append(LLMBasedFileEditTool)
     else:
-        tools.append(FileEditorTool)
+        tools.append(StrReplaceEditorTool)
 
     if codeact_enable_read_only_tools:
         # filter out tools that are not in READ_ONLY_TOOLS
