import asyncio
import copy
import os
import traceback
from typing import Callable, ClassVar, Type

import litellm
from litellm.exceptions import ContextWindowExceededError

from openhands.controller.agent import Agent
from openhands.controller.state.state import State, TrafficControlState
from openhands.controller.stuck import StuckDetector
from openhands.core.config import AgentConfig, LLMConfig
from openhands.core.exceptions import (
    FunctionCallNotExistsError,
    FunctionCallValidationError,
    LLMMalformedActionError,
    LLMNoActionError,
    LLMResponseError,
)
from openhands.core.logger import LOG_ALL_EVENTS
from openhands.core.logger import openhands_logger as logger
from openhands.core.schema import AgentState
from openhands.events import EventSource, EventStream, EventStreamSubscriber
from openhands.events.action import (
    Action,
    ActionConfirmationStatus,
    AddTaskAction,
    AgentDelegateAction,
    AgentFinishAction,
    AgentRejectAction,
    ChangeAgentStateAction,
    CmdRunAction,
    IPythonRunCellAction,
    MessageAction,
    ModifyTaskAction,
    NullAction,
)
from openhands.events.event import Event
from openhands.events.observation import (
    AgentDelegateObservation,
    AgentStateChangedObservation,
    ErrorObservation,
    NullObservation,
    Observation,
)
from openhands.events.serialization.event import truncate_content
from openhands.llm.llm import LLM
from openhands.utils.shutdown_listener import should_continue

# note: RESUME is only available on web GUI
TRAFFIC_CONTROL_REMINDER = (
    "Please click on resume button if you'd like to continue, or start a new task."
)


class AgentController:
    id: str
    agent: Agent
    max_iterations: int
    event_stream: EventStream
    state: State
    confirmation_mode: bool
    agent_to_llm_config: dict[str, LLMConfig]
    agent_configs: dict[str, AgentConfig]
    agent_task: asyncio.Future | None = None
    parent: 'AgentController | None' = None
    delegate: 'AgentController | None' = None
    _pending_action: Action | None = None
    _closed: bool = False
    fake_user_response_fn: Callable[[str], str] | None = None
    filter_out: ClassVar[tuple[type[Event], ...]] = (
        NullAction,
        NullObservation,
        ChangeAgentStateAction,
        AgentStateChangedObservation,
    )

    def __init__(
        self,
        agent: Agent,
        event_stream: EventStream,
        max_iterations: int,
        max_budget_per_task: float | None = None,
        agent_to_llm_config: dict[str, LLMConfig] | None = None,
        agent_configs: dict[str, AgentConfig] | None = None,
        sid: str = 'default',
        confirmation_mode: bool = False,
        initial_state: State | None = None,
        is_delegate: bool = False,
        headless_mode: bool = True,
        status_callback: Callable | None = None,
        fake_user_response_fn: Callable[[str], str] | None = None,
    ):
        """Initializes a new instance of the AgentController class.

        Args:
            agent: The agent instance to control.
            event_stream: The event stream to publish events to.
            max_iterations: The maximum number of iterations the agent can run.
            max_budget_per_task: The maximum budget (in USD) allowed per task, beyond which the agent will stop.
            agent_to_llm_config: A dictionary mapping agent names to LLM configurations in the case that
                we delegate to a different agent.
            agent_configs: A dictionary mapping agent names to agent configurations in the case that
                we delegate to a different agent.
            sid: The session ID of the agent.
            confirmation_mode: Whether to enable confirmation mode for agent actions.
            initial_state: The initial state of the controller.
            is_delegate: Whether this controller is a delegate.
            headless_mode: Whether the agent is run in headless mode.
<<<<<<< HEAD
            status_callback: Callback function for status updates.
            fake_user_response_fn: Function to generate fake user responses in headless mode.
                If not provided and headless_mode is True, a default function will be used.
=======
            status_callback: Optional callback function to handle status updates.
>>>>>>> c7d89713
        """
        self._step_lock = asyncio.Lock()
        self.id = sid
        self.agent = agent
        self.headless_mode = headless_mode

        # Set up default fake user response function for headless mode
        if headless_mode and fake_user_response_fn is None:
            self.fake_user_response_fn = lambda _: 'continue'
        else:
            self.fake_user_response_fn = fake_user_response_fn

        # subscribe to the event stream
        self.event_stream = event_stream
        self.event_stream.subscribe(
            EventStreamSubscriber.AGENT_CONTROLLER, self.on_event, self.id
        )

        # state from the previous session, state from a parent agent, or a fresh state
        self.set_initial_state(
            state=initial_state,
            max_iterations=max_iterations,
            confirmation_mode=confirmation_mode,
        )
        self.max_budget_per_task = max_budget_per_task
        self.agent_to_llm_config = agent_to_llm_config if agent_to_llm_config else {}
        self.agent_configs = agent_configs if agent_configs else {}
        self._initial_max_iterations = max_iterations
        self._initial_max_budget_per_task = max_budget_per_task

        # stuck helper
        self._stuck_detector = StuckDetector(self.state)
        self.status_callback = status_callback

    async def close(self) -> None:
        """Closes the agent controller, canceling any ongoing tasks and unsubscribing from the event stream.

        Note that it's fairly important that this closes properly, otherwise the state is incomplete.
        """
        await self.set_agent_state_to(AgentState.STOPPED)

        # we made history, now is the time to rewrite it!
        # the final state.history will be used by external scripts like evals, tests, etc.
        # history will need to be complete WITH delegates events
        # like the regular agent history, it does not include:
        # - 'hidden' events, events with hidden=True
        # - backend events (the default 'filtered out' types, types in self.filter_out)
        start_id = self.state.start_id if self.state.start_id >= 0 else 0
        end_id = (
            self.state.end_id
            if self.state.end_id >= 0
            else self.event_stream.get_latest_event_id()
        )
        self.state.history = list(
            self.event_stream.get_events(
                start_id=start_id,
                end_id=end_id,
                reverse=False,
                filter_out_type=self.filter_out,
                filter_hidden=True,
            )
        )

        # unsubscribe from the event stream
        self.event_stream.unsubscribe(EventStreamSubscriber.AGENT_CONTROLLER, self.id)
        self._closed = True

    def log(self, level: str, message: str, extra: dict | None = None) -> None:
        """Logs a message to the agent controller's logger.

        Args:
            level (str): The logging level to use (e.g., 'info', 'debug', 'error').
            message (str): The message to log.
            extra (dict | None, optional): Additional fields to include in the log. Defaults to None.
        """
        message = f'[Agent Controller {self.id}] {message}'
        getattr(logger, level)(message, extra=extra, stacklevel=2)

    def update_state_before_step(self):
        self.state.iteration += 1
        self.state.local_iteration += 1

    async def update_state_after_step(self):
        # update metrics especially for cost. Use deepcopy to avoid it being modified by agent.reset()
        self.state.local_metrics = copy.deepcopy(self.agent.llm.metrics)

    async def _react_to_exception(
        self,
        e: Exception,
    ):
        await self.set_agent_state_to(AgentState.ERROR)
        if self.status_callback is not None:
            err_id = ''
            if isinstance(e, litellm.AuthenticationError):
                err_id = 'STATUS$ERROR_LLM_AUTHENTICATION'
            self.status_callback('error', err_id, str(e))

    async def start_step_loop(self):
        """The main loop for the agent's step-by-step execution."""
        self.log('info', 'Starting step loop...')
        while True:
            if not self._is_awaiting_observation() and not should_continue():
                break
            if self._closed:
                break
            try:
                await self._step()
            except asyncio.CancelledError:
                self.log('debug', 'AgentController task was cancelled')
                break
            except Exception as e:
                traceback.print_exc()
                self.log('error', f'Error while running the agent: {e}')
                await self._react_to_exception(e)

            await asyncio.sleep(0.1)

    async def on_event(self, event: Event) -> None:
        """Callback from the event stream. Notifies the controller of incoming events.

        Args:
            event (Event): The incoming event to process.
        """
        if hasattr(event, 'hidden') and event.hidden:
            return

        # if the event is not filtered out, add it to the history
        if not any(isinstance(event, filter_type) for filter_type in self.filter_out):
            self.state.history.append(event)

        if isinstance(event, Action):
            await self._handle_action(event)
        elif isinstance(event, Observation):
            await self._handle_observation(event)

    async def _handle_action(self, action: Action) -> None:
        """Handles actions from the event stream.

        Args:
            action (Action): The action to handle.
        """
        if isinstance(action, ChangeAgentStateAction):
            await self.set_agent_state_to(action.agent_state)  # type: ignore
        elif isinstance(action, MessageAction):
            await self._handle_message_action(action)
        elif isinstance(action, AgentDelegateAction):
            await self.start_delegate(action)
        elif isinstance(action, AddTaskAction):
            self.state.root_task.add_subtask(
                action.parent, action.goal, action.subtasks
            )
        elif isinstance(action, ModifyTaskAction):
            self.state.root_task.set_subtask_state(action.task_id, action.state)
        elif isinstance(action, AgentFinishAction):
            self.state.outputs = action.outputs
            self.state.metrics.merge(self.state.local_metrics)
            await self.set_agent_state_to(AgentState.FINISHED)
        elif isinstance(action, AgentRejectAction):
            self.state.outputs = action.outputs
            self.state.metrics.merge(self.state.local_metrics)
            await self.set_agent_state_to(AgentState.REJECTED)

    async def _handle_observation(self, observation: Observation) -> None:
        """Handles observation from the event stream.

        Args:
            observation (observation): The observation to handle.
        """
        observation_to_print = copy.deepcopy(observation)
        if len(observation_to_print.content) > self.agent.llm.config.max_message_chars:
            observation_to_print.content = truncate_content(
                observation_to_print.content, self.agent.llm.config.max_message_chars
            )
        # Use info level if LOG_ALL_EVENTS is set
        log_level = 'info' if os.getenv('LOG_ALL_EVENTS') in ('true', '1') else 'debug'
        self.log(
            log_level, str(observation_to_print), extra={'msg_type': 'OBSERVATION'}
        )

        if observation.llm_metrics is not None:
            self.agent.llm.metrics.merge(observation.llm_metrics)

        if self._pending_action and self._pending_action.id == observation.cause:
            self._pending_action = None
            if self.state.agent_state == AgentState.USER_CONFIRMED:
                await self.set_agent_state_to(AgentState.RUNNING)
            if self.state.agent_state == AgentState.USER_REJECTED:
                await self.set_agent_state_to(AgentState.AWAITING_USER_INPUT)
            return
        elif isinstance(observation, ErrorObservation):
            if self.state.agent_state == AgentState.ERROR:
                self.state.metrics.merge(self.state.local_metrics)

    async def _handle_message_action(self, action: MessageAction) -> None:
        """Handles message actions from the event stream.

        Args:
            action (MessageAction): The message action to handle.
        """
        if action.source == EventSource.USER:
            # Use info level if LOG_ALL_EVENTS is set
            log_level = (
                'info' if os.getenv('LOG_ALL_EVENTS') in ('true', '1') else 'debug'
            )
            self.log(
                log_level,
                str(action),
                extra={'msg_type': 'ACTION', 'event_source': EventSource.USER},
            )
            if self.get_agent_state() != AgentState.RUNNING:
                await self.set_agent_state_to(AgentState.RUNNING)
        elif action.source == EventSource.AGENT and action.wait_for_response:
            if self.headless_mode:
                # In headless mode, we should use a fake user response if provided
                if self.fake_user_response_fn is not None:
                    response = self.fake_user_response_fn(action.content)
                    self.event_stream.add_event(
                        MessageAction(content=response),
                        EventSource.USER,
                    )
                else:
                    # If no fake response function is provided, we continue with an empty response
                    self.event_stream.add_event(
                        MessageAction(content=''),
                        EventSource.USER,
                    )
            else:
                # Display the message content to help user understand what input is expected
                print(f'\nAgent is requesting input: {action.content}')
                print('Request user input >> ', end='', flush=True)
                await self.set_agent_state_to(AgentState.AWAITING_USER_INPUT)

    def reset_task(self) -> None:
        """Resets the agent's task."""
        self.almost_stuck = 0
        self.agent.reset()

    async def set_agent_state_to(self, new_state: AgentState) -> None:
        """Updates the agent's state and handles side effects. Can emit events to the event stream.

        Args:
            new_state (AgentState): The new state to set for the agent.
        """
        self.log(
            'info',
            f'Setting agent({self.agent.name}) state from {self.state.agent_state} to {new_state}',
        )

        if new_state == self.state.agent_state:
            return

        if new_state in (AgentState.STOPPED, AgentState.ERROR):
            self.reset_task()
        elif (
            new_state == AgentState.RUNNING
            and self.state.agent_state == AgentState.PAUSED
            and self.state.traffic_control_state == TrafficControlState.THROTTLING
        ):
            # user intends to interrupt traffic control and let the task resume temporarily
            self.state.traffic_control_state = TrafficControlState.PAUSED
            # User has chosen to deliberately continue - lets double the max iterations
            if (
                self.state.iteration is not None
                and self.state.max_iterations is not None
                and self._initial_max_iterations is not None
            ):
                if self.state.iteration >= self.state.max_iterations:
                    self.state.max_iterations += self._initial_max_iterations

            if (
                self.state.metrics.accumulated_cost is not None
                and self.max_budget_per_task is not None
                and self._initial_max_budget_per_task is not None
            ):
                if self.state.metrics.accumulated_cost >= self.max_budget_per_task:
                    self.max_budget_per_task += self._initial_max_budget_per_task
        elif self._pending_action is not None and (
            new_state in (AgentState.USER_CONFIRMED, AgentState.USER_REJECTED)
        ):
            if hasattr(self._pending_action, 'thought'):
                self._pending_action.thought = ''  # type: ignore[union-attr]
            if new_state == AgentState.USER_CONFIRMED:
                confirmation_state = ActionConfirmationStatus.CONFIRMED
            else:
                confirmation_state = ActionConfirmationStatus.REJECTED
            self._pending_action.confirmation_state = confirmation_state  # type: ignore[attr-defined]
            self.event_stream.add_event(self._pending_action, EventSource.AGENT)

        self.state.agent_state = new_state
        self.event_stream.add_event(
            AgentStateChangedObservation('', self.state.agent_state),
            EventSource.ENVIRONMENT,
        )

        if new_state == AgentState.INIT and self.state.resume_state:
            await self.set_agent_state_to(self.state.resume_state)
            self.state.resume_state = None

    def get_agent_state(self) -> AgentState:
        """Returns the current state of the agent.

        Returns:
            AgentState: The current state of the agent.
        """
        return self.state.agent_state

    async def start_delegate(self, action: AgentDelegateAction) -> None:
        """Start a delegate agent to handle a subtask.

        OpenHands is a multi-agentic system. A `task` is a conversation between
        OpenHands (the whole system) and the user, which might involve one or more inputs
        from the user. It starts with an initial input (typically a task statement) from
        the user, and ends with either an `AgentFinishAction` initiated by the agent, a
        stop initiated by the user, or an error.

        A `subtask` is a conversation between an agent and the user, or another agent. If a `task`
        is conducted by a single agent, then it's also a `subtask`. Otherwise, a `task` consists of
        multiple `subtasks`, each executed by one agent.

        Args:
            action (AgentDelegateAction): The action containing information about the delegate agent to start.
        """
        agent_cls: Type[Agent] = Agent.get_cls(action.agent)
        agent_config = self.agent_configs.get(action.agent, self.agent.config)
        llm_config = self.agent_to_llm_config.get(action.agent, self.agent.llm.config)
        llm = LLM(config=llm_config)
        delegate_agent = agent_cls(llm=llm, config=agent_config)
        state = State(
            inputs=action.inputs or {},
            local_iteration=0,
            iteration=self.state.iteration,
            max_iterations=self.state.max_iterations,
            delegate_level=self.state.delegate_level + 1,
            # global metrics should be shared between parent and child
            metrics=self.state.metrics,
            # start on top of the stream
            start_id=self.event_stream.get_latest_event_id() + 1,
        )
        self.log(
            'debug',
            f'start delegate, creating agent {delegate_agent.name} using LLM {llm}',
        )

        self.event_stream.unsubscribe(EventStreamSubscriber.AGENT_CONTROLLER, self.id)
        self.delegate = AgentController(
            sid=self.id + '-delegate',
            agent=delegate_agent,
            event_stream=self.event_stream,
            max_iterations=self.state.max_iterations,
            max_budget_per_task=self.max_budget_per_task,
            agent_to_llm_config=self.agent_to_llm_config,
            agent_configs=self.agent_configs,
            initial_state=state,
            is_delegate=True,
            headless_mode=self.headless_mode,
        )
        await self.delegate.set_agent_state_to(AgentState.RUNNING)

    async def _step(self) -> None:
        """Executes a single step of the parent or delegate agent. Detects stuck agents and limits on the number of iterations and the task budget."""
        if self.get_agent_state() != AgentState.RUNNING:
            await asyncio.sleep(1)
            return

        if self._pending_action:
            await asyncio.sleep(1)
            return

        if self._is_stuck():
            await self._react_to_exception(RuntimeError('Agent got stuck in a loop'))
            return

        if self.delegate is not None:
            assert self.delegate != self
            if self.delegate.get_agent_state() == AgentState.PAUSED:
                await asyncio.sleep(1)
            else:
                await self._delegate_step()
            return

        self.log(
            'info',
            f'LEVEL {self.state.delegate_level} LOCAL STEP {self.state.local_iteration} GLOBAL STEP {self.state.iteration}',
            extra={'msg_type': 'STEP'},
        )

        # check if agent hit the resources limit
        stop_step = False
        if self.state.iteration >= self.state.max_iterations:
            stop_step = await self._handle_traffic_control(
                'iteration', self.state.iteration, self.state.max_iterations
            )
        if self.max_budget_per_task is not None:
            current_cost = self.state.metrics.accumulated_cost
            if current_cost > self.max_budget_per_task:
                stop_step = await self._handle_traffic_control(
                    'budget', current_cost, self.max_budget_per_task
                )
        if stop_step:
            return

        self.update_state_before_step()
        action: Action = NullAction()
        try:
            action = self.agent.step(self.state)
            if action is None:
                raise LLMNoActionError('No action was returned')
        except (
            LLMMalformedActionError,
            LLMNoActionError,
            LLMResponseError,
            FunctionCallValidationError,
            FunctionCallNotExistsError,
        ) as e:
            self.event_stream.add_event(
                ErrorObservation(
                    content=str(e),
                ),
                EventSource.AGENT,
            )
            return
        except ContextWindowExceededError:
            # When context window is exceeded, keep roughly half of agent interactions
            self.state.history = self._apply_conversation_window(self.state.history)

            # Save the ID of the first event in our truncated history for future reloading
            if self.state.history:
                self.state.start_id = self.state.history[0].id
            # Don't add error event - let the agent retry with reduced context
            return

        if action.runnable:
            if self.state.confirmation_mode and (
                type(action) is CmdRunAction or type(action) is IPythonRunCellAction
            ):
                action.confirmation_state = (
                    ActionConfirmationStatus.AWAITING_CONFIRMATION
                )
            self._pending_action = action

        if not isinstance(action, NullAction):
            if (
                hasattr(action, 'confirmation_state')
                and action.confirmation_state
                == ActionConfirmationStatus.AWAITING_CONFIRMATION
            ):
                await self.set_agent_state_to(AgentState.AWAITING_USER_CONFIRMATION)
            self.event_stream.add_event(action, EventSource.AGENT)

        await self.update_state_after_step()

        log_level = 'info' if LOG_ALL_EVENTS else 'debug'
        self.log(log_level, str(action), extra={'msg_type': 'ACTION'})

    async def _delegate_step(self) -> None:
        """Executes a single step of the delegate agent."""
        await self.delegate._step()  # type: ignore[union-attr]
        assert self.delegate is not None
        delegate_state = self.delegate.get_agent_state()
        self.log('debug', f'Delegate state: {delegate_state}')
        if delegate_state == AgentState.ERROR:
            # update iteration that shall be shared across agents
            self.state.iteration = self.delegate.state.iteration

            # emit AgentDelegateObservation to mark delegate termination due to error
            delegate_outputs = (
                self.delegate.state.outputs if self.delegate.state else {}
            )
            content = (
                f'{self.delegate.agent.name} encountered an error during execution.'
            )
            obs = AgentDelegateObservation(outputs=delegate_outputs, content=content)
            self.event_stream.add_event(obs, EventSource.AGENT)

            # close the delegate upon error
            await self.delegate.close()

            # resubscribe parent when delegate is finished
            self.event_stream.subscribe(
                EventStreamSubscriber.AGENT_CONTROLLER, self.on_event, self.id
            )
            self.delegate = None
            self.delegateAction = None

        elif delegate_state in (AgentState.FINISHED, AgentState.REJECTED):
            self.log('debug', 'Delegate agent has finished execution')
            # retrieve delegate result
            outputs = self.delegate.state.outputs if self.delegate.state else {}

            # update iteration that shall be shared across agents
            self.state.iteration = self.delegate.state.iteration

            # close delegate controller: we must close the delegate controller before adding new events
            await self.delegate.close()

            # resubscribe parent when delegate is finished
            self.event_stream.subscribe(
                EventStreamSubscriber.AGENT_CONTROLLER, self.on_event, self.id
            )

            # update delegate result observation
            # TODO: replace this with AI-generated summary (#2395)
            formatted_output = ', '.join(
                f'{key}: {value}' for key, value in outputs.items()
            )
            content = (
                f'{self.delegate.agent.name} finishes task with {formatted_output}'
            )
            obs = AgentDelegateObservation(outputs=outputs, content=content)

            # clean up delegate status
            self.delegate = None
            self.delegateAction = None
            self.event_stream.add_event(obs, EventSource.AGENT)
        return

    async def _handle_traffic_control(
        self, limit_type: str, current_value: float, max_value: float
    ) -> bool:
        """Handles agent state after hitting the traffic control limit.

        Args:
            limit_type (str): The type of limit that was hit.
            current_value (float): The current value of the limit.
            max_value (float): The maximum value of the limit.
        """
        stop_step = False
        if self.state.traffic_control_state == TrafficControlState.PAUSED:
            self.log(
                'debug', 'Hitting traffic control, temporarily resume upon user request'
            )
            self.state.traffic_control_state = TrafficControlState.NORMAL
        else:
            self.state.traffic_control_state = TrafficControlState.THROTTLING
            if self.headless_mode:
                # In headless mode, we should stop the agent with an error
                self.log(
                    'warning',
                    f'Agent reached maximum {limit_type} in headless mode. '
                    f'Current {limit_type}: {current_value:.2f}, max {limit_type}: {max_value:.2f}',
                )
                await self.set_agent_state_to(AgentState.ERROR)
            else:
                self.log(
                    'warning',
                    f'Agent reached maximum {limit_type}. '
                    f'Current {limit_type}: {current_value:.2f}, max {limit_type}: {max_value:.2f}. '
                    f'{TRAFFIC_CONTROL_REMINDER}',
                )
                await self.set_agent_state_to(AgentState.PAUSED)
            stop_step = True
        return stop_step

    def get_state(self) -> State:
        """Returns the current running state object.

        Returns:
            State: The current state object.
        """
        return self.state

    def set_initial_state(
        self,
        state: State | None,
        max_iterations: int,
        confirmation_mode: bool = False,
    ) -> None:
        """Sets the initial state for the agent, either from the previous session, or from a parent agent, or by creating a new one.

        Args:
            state: The state to initialize with, or None to create a new state.
            max_iterations: The maximum number of iterations allowed for the task.
            confirmation_mode: Whether to enable confirmation mode.
        """
        # state can come from:
        # - the previous session, in which case it has history
        # - from a parent agent, in which case it has no history
        # - None / a new state
        if state is None:
            self.state = State(
                inputs={},
                max_iterations=max_iterations,
                confirmation_mode=confirmation_mode,
            )
        else:
            self.state = state

            if self.state.start_id <= -1:
                self.state.start_id = 0

            self.log(
                'debug',
                f'AgentController {self.id} initializing history from event {self.state.start_id}',
            )

            self._init_history()

    def _init_history(self) -> None:
        """Initializes the agent's history from the event stream.

        The history is a list of events that:
        - Excludes events of types listed in self.filter_out
        - Excludes events with hidden=True attribute
        - For delegate events (between AgentDelegateAction and AgentDelegateObservation):
            - Excludes all events between the action and observation
            - Includes the delegate action and observation themselves

        The history is loaded in two parts if truncation_id is set:
        1. First user message from start_id onwards
        2. Rest of history from truncation_id to the end

        Otherwise loads normally from start_id.
        """
        # define range of events to fetch
        # delegates start with a start_id and initially won't find any events
        # otherwise we're restoring a previous session
        start_id = self.state.start_id if self.state.start_id >= 0 else 0
        end_id = (
            self.state.end_id
            if self.state.end_id >= 0
            else self.event_stream.get_latest_event_id()
        )

        # sanity check
        if start_id > end_id + 1:
            self.log(
                'warning',
                f'start_id {start_id} is greater than end_id + 1 ({end_id + 1}). History will be empty.',
            )
            self.state.history = []
            return

        events: list[Event] = []

        # If we have a truncation point, get first user message and then rest of history
        if hasattr(self.state, 'truncation_id') and self.state.truncation_id > 0:
            # Find first user message from stream
            first_user_msg = next(
                (
                    e
                    for e in self.event_stream.get_events(
                        start_id=start_id,
                        end_id=end_id,
                        reverse=False,
                        filter_out_type=self.filter_out,
                        filter_hidden=True,
                    )
                    if isinstance(e, MessageAction) and e.source == EventSource.USER
                ),
                None,
            )
            if first_user_msg:
                events.append(first_user_msg)

            # the rest of the events are from the truncation point
            start_id = self.state.truncation_id

        # Get rest of history
        events_to_add = list(
            self.event_stream.get_events(
                start_id=start_id,
                end_id=end_id,
                reverse=False,
                filter_out_type=self.filter_out,
                filter_hidden=True,
            )
        )
        events.extend(events_to_add)

        # Find all delegate action/observation pairs
        delegate_ranges: list[tuple[int, int]] = []
        delegate_action_ids: list[int] = []  # stack of unmatched delegate action IDs

        for event in events:
            if isinstance(event, AgentDelegateAction):
                delegate_action_ids.append(event.id)
                # Note: we can get agent=event.agent and task=event.inputs.get('task','')
                # if we need to track these in the future

            elif isinstance(event, AgentDelegateObservation):
                # Match with most recent unmatched delegate action
                if not delegate_action_ids:
                    self.log(
                        'warning',
                        f'Found AgentDelegateObservation without matching action at id={event.id}',
                    )
                    continue

                action_id = delegate_action_ids.pop()
                delegate_ranges.append((action_id, event.id))

        # Filter out events between delegate action/observation pairs
        if delegate_ranges:
            filtered_events: list[Event] = []
            current_idx = 0

            for start_id, end_id in sorted(delegate_ranges):
                # Add events before delegate range
                filtered_events.extend(
                    event for event in events[current_idx:] if event.id < start_id
                )

                # Add delegate action and observation
                filtered_events.extend(
                    event for event in events if event.id in (start_id, end_id)
                )

                # Update index to after delegate range
                current_idx = next(
                    (i for i, e in enumerate(events) if e.id > end_id), len(events)
                )

            # Add any remaining events after last delegate range
            filtered_events.extend(events[current_idx:])

            self.state.history = filtered_events
        else:
            self.state.history = events

        # make sure history is in sync
        self.state.start_id = start_id

    def _apply_conversation_window(self, events: list[Event]) -> list[Event]:
        """Cuts history roughly in half when context window is exceeded, preserving action-observation pairs
        and ensuring the first user message is always included.

        The algorithm:
        1. Cut history in half
        2. Check first event in new history:
           - If Observation: find and include its Action
           - If MessageAction: ensure its related Action-Observation pair isn't split
        3. Always include the first user message

        Args:
            events: List of events to filter

        Returns:
            Filtered list of events keeping newest half while preserving pairs
        """
        if not events:
            return events

        # Find first user message - we'll need to ensure it's included
        first_user_msg = next(
            (
                e
                for e in events
                if isinstance(e, MessageAction) and e.source == EventSource.USER
            ),
            None,
        )

        # cut in half
        mid_point = max(1, len(events) // 2)
        kept_events = events[mid_point:]

        # Handle first event in truncated history
        if kept_events:
            i = 0
            while i < len(kept_events):
                first_event = kept_events[i]
                if isinstance(first_event, Observation) and first_event.cause:
                    # Find its action and include it
                    matching_action = next(
                        (
                            e
                            for e in reversed(events[:mid_point])
                            if isinstance(e, Action) and e.id == first_event.cause
                        ),
                        None,
                    )
                    if matching_action:
                        kept_events = [matching_action] + kept_events
                    else:
                        self.log(
                            'warning',
                            f'Found Observation without matching Action at id={first_event.id}',
                        )
                        # drop this observation
                        kept_events = kept_events[1:]
                    break

                elif isinstance(first_event, MessageAction) or (
                    isinstance(first_event, Action)
                    and first_event.source == EventSource.USER
                ):
                    # if it's a message action or a user action, keep it and continue to find the next event
                    i += 1
                    continue

                else:
                    # if it's an action with source == EventSource.AGENT, we're good
                    break

        # Save where to continue from in next reload
        if kept_events:
            self.state.truncation_id = kept_events[0].id

        # Ensure first user message is included
        if first_user_msg and first_user_msg not in kept_events:
            kept_events = [first_user_msg] + kept_events

        # start_id points to first user message
        if first_user_msg:
            self.state.start_id = first_user_msg.id

        return kept_events

    def _is_stuck(self) -> bool:
        """Checks if the agent or its delegate is stuck in a loop.

        Returns:
            bool: True if the agent is stuck, False otherwise.
        """
        # check if delegate stuck
        if self.delegate and self.delegate._is_stuck():
            return True

        return self._stuck_detector.is_stuck()

    def __repr__(self):
        return (
            f'AgentController(id={self.id}, agent={self.agent!r}, '
            f'event_stream={self.event_stream!r}, '
            f'state={self.state!r}, agent_task={self.agent_task!r}, '
            f'delegate={self.delegate!r}, _pending_action={self._pending_action!r})'
        )

    def _is_awaiting_observation(self):
        events = self.event_stream.get_events(reverse=True)
        for event in events:
            if isinstance(event, AgentStateChangedObservation):
                result = event.agent_state == AgentState.RUNNING
                return result
        return False<|MERGE_RESOLUTION|>--- conflicted
+++ resolved
@@ -108,13 +108,9 @@
             initial_state: The initial state of the controller.
             is_delegate: Whether this controller is a delegate.
             headless_mode: Whether the agent is run in headless mode.
-<<<<<<< HEAD
-            status_callback: Callback function for status updates.
             fake_user_response_fn: Function to generate fake user responses in headless mode.
                 If not provided and headless_mode is True, a default function will be used.
-=======
             status_callback: Optional callback function to handle status updates.
->>>>>>> c7d89713
         """
         self._step_lock = asyncio.Lock()
         self.id = sid
