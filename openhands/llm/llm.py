--- conflicted
+++ resolved
@@ -535,11 +535,7 @@
 
             # Record in metrics
             # We'll treat cache_hit_tokens as "cache read" and cache_write_tokens as "cache write"
-<<<<<<< HEAD
-            self.metrics.add_tokens_usage(
-=======
             self.metrics.add_token_usage(
->>>>>>> 2d2dbf15
                 prompt_tokens=prompt_tokens,
                 completion_tokens=completion_tokens,
                 cache_read_tokens=cache_hit_tokens,
