"""
This is the main file for the runtime client.
It is responsible for executing actions received from OpenHands backend and producing observations.

NOTE: this will be executed inside the docker sandbox.
"""

import argparse
import asyncio
import base64
import io
import mimetypes
import os
import shutil
import tempfile
import time
import traceback
from contextlib import asynccontextmanager
from pathlib import Path
from zipfile import ZipFile

import psutil
from fastapi import Depends, FastAPI, HTTPException, Request, UploadFile
from fastapi.exceptions import RequestValidationError
from fastapi.responses import JSONResponse, StreamingResponse
from fastapi.security import APIKeyHeader
from openhands_aci.editor.editor import OHEditor
from openhands_aci.editor.exceptions import ToolError
from openhands_aci.editor.results import ToolResult
from pydantic import BaseModel
from starlette.exceptions import HTTPException as StarletteHTTPException
from uvicorn import run

from openhands.core.logger import openhands_logger as logger
from openhands.events.action import (
    Action,
    BrowseInteractiveAction,
    BrowseURLAction,
    CmdRunAction,
    FileEditAction,
    FileReadAction,
    FileWriteAction,
    IPythonRunCellAction,
)
from openhands.events.event import FileEditSource, FileReadSource
from openhands.events.observation import (
    CmdOutputObservation,
    ErrorObservation,
    FileEditObservation,
    FileReadObservation,
    FileWriteObservation,
    IPythonRunCellObservation,
    Observation,
)
from openhands.events.serialization import event_from_dict, event_to_dict
from openhands.runtime.browser import browse
from openhands.runtime.browser.browser_env import BrowserEnv
from openhands.runtime.plugins import ALL_PLUGINS, JupyterPlugin, Plugin, VSCodePlugin
from openhands.runtime.utils.bash import BashSession
from openhands.runtime.utils.files import insert_lines, read_lines
from openhands.runtime.utils.runtime_init import init_user_and_working_directory
from openhands.runtime.utils.system_stats import get_system_stats
from openhands.utils.async_utils import call_sync_from_async, wait_all


class ActionRequest(BaseModel):
    action: dict


ROOT_GID = 0

SESSION_API_KEY = os.environ.get('SESSION_API_KEY')
api_key_header = APIKeyHeader(name='X-Session-API-Key', auto_error=False)


def verify_api_key(api_key: str = Depends(api_key_header)):
    if SESSION_API_KEY and api_key != SESSION_API_KEY:
        raise HTTPException(status_code=403, detail='Invalid API Key')
    return api_key


def _execute_file_editor(
    editor: OHEditor,
    command: str,
    path: str,
    file_text: str | None = None,
    view_range: list[int] | None = None,
    old_str: str | None = None,
    new_str: str | None = None,
    insert_line: int | None = None,
    enable_linting: bool = False,
) -> str:
    """Execute file editor command and handle exceptions.

    Args:
        editor: The OHEditor instance
        command: Editor command to execute
        path: File path
        file_text: Optional file text content
        view_range: Optional view range tuple (start, end)
        old_str: Optional string to replace
        new_str: Optional replacement string
        insert_line: Optional line number for insertion
        enable_linting: Whether to enable linting

    Returns:
        str: Result string from the editor operation
    """
    result: ToolResult | None = None
    try:
        result = editor(
            command=command,
            path=path,
            file_text=file_text,
            view_range=view_range,
            old_str=old_str,
            new_str=new_str,
            insert_line=insert_line,
            enable_linting=enable_linting,
        )
    except ToolError as e:
        result = ToolResult(error=e.message)

    if result.error:
        return f'ERROR:\n{result.error}'

    if not result.output:
        logger.warning(f'No output from file_editor for {path}')
        return ''

    return result.output


class ActionExecutor:
    """ActionExecutor is running inside docker sandbox.
    It is responsible for executing actions received from OpenHands backend and producing observations.
    """

    def __init__(
        self,
        plugins_to_load: list[Plugin],
        work_dir: str,
        username: str,
        user_id: int,
        browsergym_eval_env: str | None,
    ) -> None:
        self.plugins_to_load = plugins_to_load
        self._initial_cwd = work_dir
        self.username = username
        self.user_id = user_id
        _updated_user_id = init_user_and_working_directory(
            username=username, user_id=self.user_id, initial_cwd=work_dir
        )
        if _updated_user_id is not None:
            self.user_id = _updated_user_id

        self.bash_session: BashSession | None = None
        self.lock = asyncio.Lock()
        self.plugins: dict[str, Plugin] = {}
        self.file_editor = OHEditor()
        self.browser = BrowserEnv(browsergym_eval_env)
        self.start_time = time.time()
        self.last_execution_time = self.start_time
        self._initialized = False

        if _override_max_memory_gb := os.environ.get('RUNTIME_MAX_MEMORY_GB', None):
            self.max_memory_gb = int(_override_max_memory_gb)
            logger.info(
                f'Setting max memory to {self.max_memory_gb}GB (according to the RUNTIME_MAX_MEMORY_GB environment variable)'
            )
        else:
            # Get available system memory
            total_memory_gb = psutil.virtual_memory().total / (
                1024 * 1024 * 1024
            )  # Convert to GB
            self.max_memory_gb = int(max(0.5, total_memory_gb - 1.0))
            # Reserve 1GB as head room, minimum of 0.5GB
            logger.info(
                f'Total memory: {total_memory_gb}GB, setting limit to {self.max_memory_gb}GB (reserved 1GB for action execution server, minimum 0.5GB)'
            )

    @property
    def initial_cwd(self):
        return self._initial_cwd

    async def ainit(self):
        # bash needs to be initialized first
        self.bash_session = BashSession(
            work_dir=self._initial_cwd,
            username=self.username,
            no_change_timeout_seconds=int(
                os.environ.get('NO_CHANGE_TIMEOUT_SECONDS', 30)
            ),
            max_memory_mb=self.max_memory_gb * 1024,
        )
        self.bash_session.initialize()

        await wait_all(
            (self._init_plugin(plugin) for plugin in self.plugins_to_load),
            timeout=30,
        )

        # This is a temporary workaround
        # TODO: refactor AgentSkills to be part of JupyterPlugin
        # AFTER ServerRuntime is deprecated
        if 'agent_skills' in self.plugins and 'jupyter' in self.plugins:
            obs = await self.run_ipython(
                IPythonRunCellAction(
                    code='from openhands.runtime.plugins.agent_skills.agentskills import *\n'
                )
            )
            logger.debug(f'AgentSkills initialized: {obs}')

        await self._init_bash_commands()
        logger.debug('Runtime client initialized.')
        self._initialized = True

    @property
    def initialized(self) -> bool:
        return self._initialized

    async def _init_plugin(self, plugin: Plugin):
        assert self.bash_session is not None
        await plugin.initialize(self.username)
        self.plugins[plugin.name] = plugin
        logger.debug(f'Initializing plugin: {plugin.name}')

        if isinstance(plugin, JupyterPlugin):
            await self.run_ipython(
                IPythonRunCellAction(
                    code=f'import os; os.chdir("{self.bash_session.cwd}")'
                )
            )

    async def _init_bash_commands(self):
        INIT_COMMANDS = [
            'git config --file ./.git_config user.name "openhands" && git config --file ./.git_config user.email "openhands@all-hands.dev" && alias git="git --no-pager" && export GIT_CONFIG=$(pwd)/.git_config'
            if os.environ.get('LOCAL_RUNTIME_MODE') == '1'
            else 'git config --global user.name "openhands" && git config --global user.email "openhands@all-hands.dev" && alias git="git --no-pager"'
        ]
        logger.debug(f'Initializing by running {len(INIT_COMMANDS)} bash commands...')
        for command in INIT_COMMANDS:
            action = CmdRunAction(command=command)
            action.set_hard_timeout(300)
            logger.debug(f'Executing init command: {command}')
            obs = await self.run(action)
            assert isinstance(obs, CmdOutputObservation)
            logger.debug(
                f'Init command outputs (exit code: {obs.exit_code}): {obs.content}'
            )
            assert obs.exit_code == 0
        logger.debug('Bash init commands completed')

    async def run_action(self, action) -> Observation:
        async with self.lock:
            action_type = action.action
            logger.debug(f'Running action:\n{action}')
            observation = await getattr(self, action_type)(action)
            logger.debug(f'Action output:\n{observation}')
            return observation

    async def run(
        self, action: CmdRunAction
    ) -> CmdOutputObservation | ErrorObservation:
        assert self.bash_session is not None
        obs = await call_sync_from_async(self.bash_session.execute, action)
        return obs

    async def run_ipython(self, action: IPythonRunCellAction) -> Observation:
        assert self.bash_session is not None
        if 'jupyter' in self.plugins:
            _jupyter_plugin: JupyterPlugin = self.plugins['jupyter']  # type: ignore
            # This is used to make AgentSkills in Jupyter aware of the
            # current working directory in Bash
            jupyter_cwd = getattr(self, '_jupyter_cwd', None)
            if self.bash_session.cwd != jupyter_cwd:
                logger.debug(
                    f'{self.bash_session.cwd} != {jupyter_cwd} -> reset Jupyter PWD'
                )
                reset_jupyter_cwd_code = (
                    f'import os; os.chdir("{self.bash_session.cwd}")'
                )
                _aux_action = IPythonRunCellAction(code=reset_jupyter_cwd_code)
                _reset_obs: IPythonRunCellObservation = await _jupyter_plugin.run(
                    _aux_action
                )
                logger.debug(
                    f'Changed working directory in IPython to: {self.bash_session.cwd}. Output: {_reset_obs}'
                )
                self._jupyter_cwd = self.bash_session.cwd

            obs: IPythonRunCellObservation = await _jupyter_plugin.run(action)
            obs.content = obs.content.rstrip()

            if action.include_extra:
                obs.content += (
                    f'\n[Jupyter current working directory: {self.bash_session.cwd}]'
                )
                obs.content += f'\n[Jupyter Python interpreter: {_jupyter_plugin.python_interpreter_path}]'
            return obs
        else:
            raise RuntimeError(
                'JupyterRequirement not found. Unable to run IPython action.'
            )

    def _resolve_path(self, path: str, working_dir: str) -> str:
        filepath = Path(path)
        if not filepath.is_absolute():
            return str(Path(working_dir) / filepath)
        return str(filepath)

    async def read(self, action: FileReadAction) -> Observation:
        assert self.bash_session is not None
        if action.impl_source == FileReadSource.OH_ACI:
            result_str = _execute_file_editor(
                self.file_editor,
                command='view',
                path=action.path,
                view_range=action.view_range,
            )

            return FileReadObservation(
                content=result_str,
                path=action.path,
                impl_source=FileReadSource.OH_ACI,
            )

        # NOTE: the client code is running inside the sandbox,
        # so there's no need to check permission
        working_dir = self.bash_session.cwd
        filepath = self._resolve_path(action.path, working_dir)
        try:
            if filepath.lower().endswith(('.png', '.jpg', '.jpeg', '.bmp', '.gif')):
                with open(filepath, 'rb') as file:
                    image_data = file.read()
                    encoded_image = base64.b64encode(image_data).decode('utf-8')
                    mime_type, _ = mimetypes.guess_type(filepath)
                    if mime_type is None:
                        mime_type = 'image/png'  # default to PNG if mime type cannot be determined
                    encoded_image = f'data:{mime_type};base64,{encoded_image}'

                return FileReadObservation(path=filepath, content=encoded_image)
            elif filepath.lower().endswith('.pdf'):
                with open(filepath, 'rb') as file:
                    pdf_data = file.read()
                    encoded_pdf = base64.b64encode(pdf_data).decode('utf-8')
                    encoded_pdf = f'data:application/pdf;base64,{encoded_pdf}'
                return FileReadObservation(path=filepath, content=encoded_pdf)
            elif filepath.lower().endswith(('.mp4', '.webm', '.ogg')):
                with open(filepath, 'rb') as file:
                    video_data = file.read()
                    encoded_video = base64.b64encode(video_data).decode('utf-8')
                    mime_type, _ = mimetypes.guess_type(filepath)
                    if mime_type is None:
                        mime_type = 'video/mp4'  # default to MP4 if MIME type cannot be determined
                    encoded_video = f'data:{mime_type};base64,{encoded_video}'

                return FileReadObservation(path=filepath, content=encoded_video)

            with open(filepath, 'r', encoding='utf-8') as file:
                lines = read_lines(file.readlines(), action.start, action.end)
        except FileNotFoundError:
            return ErrorObservation(
                f'File not found: {filepath}. Your current working directory is {working_dir}.'
            )
        except UnicodeDecodeError:
            return ErrorObservation(f'File could not be decoded as utf-8: {filepath}.')
        except IsADirectoryError:
            return ErrorObservation(
                f'Path is a directory: {filepath}. You can only read files'
            )

        code_view = ''.join(lines)
        return FileReadObservation(path=filepath, content=code_view)

    async def write(self, action: FileWriteAction) -> Observation:
        assert self.bash_session is not None
        working_dir = self.bash_session.cwd
        filepath = self._resolve_path(action.path, working_dir)

        insert = action.content.split('\n')
        if not os.path.exists(os.path.dirname(filepath)):
            os.makedirs(os.path.dirname(filepath))

        file_exists = os.path.exists(filepath)
        if file_exists:
            file_stat = os.stat(filepath)
        else:
            file_stat = None

        mode = 'w' if not file_exists else 'r+'
        try:
            with open(filepath, mode, encoding='utf-8') as file:
                if mode != 'w':
                    all_lines = file.readlines()
                    new_file = insert_lines(insert, all_lines, action.start, action.end)
                else:
                    new_file = [i + '\n' for i in insert]

                file.seek(0)
                file.writelines(new_file)
                file.truncate()

        except FileNotFoundError:
            return ErrorObservation(f'File not found: {filepath}')
        except IsADirectoryError:
            return ErrorObservation(
                f'Path is a directory: {filepath}. You can only write to files'
            )
        except UnicodeDecodeError:
            return ErrorObservation(f'File could not be decoded as utf-8: {filepath}')

        # Attempt to handle file permissions
        try:
            if file_exists:
                assert file_stat is not None
                # restore the original file permissions if the file already exists
                os.chmod(filepath, file_stat.st_mode)
                os.chown(filepath, file_stat.st_uid, file_stat.st_gid)
            else:
                # set the new file permissions if the file is new
                os.chmod(filepath, 0o664)
                os.chown(filepath, self.user_id, self.user_id)
        except PermissionError as e:
            return ErrorObservation(
<<<<<<< HEAD
                f'File written, but failed to change ownership and permissions: {e}'
=======
                f'File {filepath} written, but failed to change ownership and permissions: {e}'
>>>>>>> 7d56e1dc
            )
        return FileWriteObservation(content='', path=filepath)

    async def edit(self, action: FileEditAction) -> Observation:
        assert action.impl_source == FileEditSource.OH_ACI
<<<<<<< HEAD
        assert action.command is not None
=======
>>>>>>> 7d56e1dc
        result_str = _execute_file_editor(
            self.file_editor,
            command=action.command,
            path=action.path,
            file_text=action.file_text,
<<<<<<< HEAD
            view_range=action.view_range,
=======
>>>>>>> 7d56e1dc
            old_str=action.old_str,
            new_str=action.new_str,
            insert_line=action.insert_line,
            enable_linting=False,
        )

        return FileEditObservation(
            content=result_str,
            path=action.path,
            old_content=action.old_str,
            new_content=action.new_str,
            impl_source=FileEditSource.OH_ACI,
        )

    async def browse(self, action: BrowseURLAction) -> Observation:
        return await browse(action, self.browser)

    async def browse_interactive(self, action: BrowseInteractiveAction) -> Observation:
        return await browse(action, self.browser)

    def close(self):
        if self.bash_session is not None:
            self.bash_session.close()
        self.browser.close()


if __name__ == '__main__':
    parser = argparse.ArgumentParser()
    parser.add_argument('port', type=int, help='Port to listen on')
    parser.add_argument('--working-dir', type=str, help='Working directory')
    parser.add_argument('--plugins', type=str, help='Plugins to initialize', nargs='+')
    parser.add_argument(
        '--username', type=str, help='User to run as', default='openhands'
    )
    parser.add_argument('--user-id', type=int, help='User ID to run as', default=1000)
    parser.add_argument(
        '--browsergym-eval-env',
        type=str,
        help='BrowserGym environment used for browser evaluation',
        default=None,
    )
    # example: python client.py 8000 --working-dir /workspace --plugins JupyterRequirement
    args = parser.parse_args()

    plugins_to_load: list[Plugin] = []
    if args.plugins:
        for plugin in args.plugins:
            if plugin not in ALL_PLUGINS:
                raise ValueError(f'Plugin {plugin} not found')
            plugins_to_load.append(ALL_PLUGINS[plugin]())  # type: ignore

    client: ActionExecutor | None = None

    @asynccontextmanager
    async def lifespan(app: FastAPI):
        global client
        client = ActionExecutor(
            plugins_to_load,
            work_dir=args.working_dir,
            username=args.username,
            user_id=args.user_id,
            browsergym_eval_env=args.browsergym_eval_env,
        )
        await client.ainit()
        yield
        # Clean up & release the resources
        client.close()

    app = FastAPI(lifespan=lifespan)

    # TODO below 3 exception handlers were recommended by Sonnet.
    # Are these something we should keep?
    @app.exception_handler(Exception)
    async def global_exception_handler(request: Request, exc: Exception):
        logger.exception('Unhandled exception occurred:')
        return JSONResponse(
            status_code=500,
            content={'detail': 'An unexpected error occurred. Please try again later.'},
        )

    @app.exception_handler(StarletteHTTPException)
    async def http_exception_handler(request: Request, exc: StarletteHTTPException):
        logger.error(f'HTTP exception occurred: {exc.detail}')
        return JSONResponse(status_code=exc.status_code, content={'detail': exc.detail})

    @app.exception_handler(RequestValidationError)
    async def validation_exception_handler(
        request: Request, exc: RequestValidationError
    ):
        logger.error(f'Validation error occurred: {exc}')
        return JSONResponse(
            status_code=422,
            content={'detail': 'Invalid request parameters', 'errors': exc.errors()},
        )

    @app.middleware('http')
    async def authenticate_requests(request: Request, call_next):
        if request.url.path != '/alive' and request.url.path != '/server_info':
            try:
                verify_api_key(request.headers.get('X-Session-API-Key'))
            except HTTPException as e:
                return e
        response = await call_next(request)
        return response

    @app.get('/server_info')
    async def get_server_info():
        assert client is not None
        current_time = time.time()
        uptime = current_time - client.start_time
        idle_time = current_time - client.last_execution_time

        response = {
            'uptime': uptime,
            'idle_time': idle_time,
            'resources': get_system_stats(),
        }
        logger.info('Server info endpoint response: %s', response)
        return response

    @app.post('/execute_action')
    async def execute_action(action_request: ActionRequest):
        assert client is not None
        try:
            action = event_from_dict(action_request.action)
            if not isinstance(action, Action):
                raise HTTPException(status_code=400, detail='Invalid action type')
            client.last_execution_time = time.time()
            observation = await client.run_action(action)
            return event_to_dict(observation)
        except Exception as e:
            logger.error(f'Error while running /execute_action: {str(e)}')
            raise HTTPException(
                status_code=500,
                detail=traceback.format_exc(),
            )

    @app.post('/upload_file')
    async def upload_file(
        file: UploadFile, destination: str = '/', recursive: bool = False
    ):
        assert client is not None

        try:
            # Ensure the destination directory exists
            if not os.path.isabs(destination):
                raise HTTPException(
                    status_code=400, detail='Destination must be an absolute path'
                )

            full_dest_path = destination
            if not os.path.exists(full_dest_path):
                os.makedirs(full_dest_path, exist_ok=True)

            if recursive or file.filename.endswith('.zip'):
                # For recursive uploads, we expect a zip file
                if not file.filename.endswith('.zip'):
                    raise HTTPException(
                        status_code=400, detail='Recursive uploads must be zip files'
                    )

                zip_path = os.path.join(full_dest_path, file.filename)
                with open(zip_path, 'wb') as buffer:
                    shutil.copyfileobj(file.file, buffer)

                # Extract the zip file
                shutil.unpack_archive(zip_path, full_dest_path)
                os.remove(zip_path)  # Remove the zip file after extraction

                logger.debug(
                    f'Uploaded file {file.filename} and extracted to {destination}'
                )
            else:
                # For single file uploads
                file_path = os.path.join(full_dest_path, file.filename)
                with open(file_path, 'wb') as buffer:
                    shutil.copyfileobj(file.file, buffer)
                logger.debug(f'Uploaded file {file.filename} to {destination}')

            return JSONResponse(
                content={
                    'filename': file.filename,
                    'destination': destination,
                    'recursive': recursive,
                },
                status_code=200,
            )

        except Exception as e:
            raise HTTPException(status_code=500, detail=str(e))

    @app.get('/download_files')
    async def download_file(path: str):
        logger.debug('Downloading files')
        try:
            if not os.path.isabs(path):
                raise HTTPException(
                    status_code=400, detail='Path must be an absolute path'
                )

            if not os.path.exists(path):
                raise HTTPException(status_code=404, detail='File not found')

            with tempfile.TemporaryFile() as temp_zip:
                with ZipFile(temp_zip, 'w') as zipf:
                    for root, _, files in os.walk(path):
                        for file in files:
                            file_path = os.path.join(root, file)
                            zipf.write(
                                file_path, arcname=os.path.relpath(file_path, path)
                            )
                temp_zip.seek(0)  # Rewind the file to the beginning after writing
                content = temp_zip.read()
                # Good for small to medium-sized files. For very large files, streaming directly from the
                # file chunks may be more memory-efficient.
                zip_stream = io.BytesIO(content)
                return StreamingResponse(
                    content=zip_stream,
                    media_type='application/zip',
                    headers={'Content-Disposition': f'attachment; filename={path}.zip'},
                )

        except Exception as e:
            raise HTTPException(status_code=500, detail=str(e))

    @app.get('/alive')
    async def alive():
        if client is None or not client.initialized:
            return {'status': 'not initialized'}
        return {'status': 'ok'}

    # ================================
    # VSCode-specific operations
    # ================================

    @app.get('/vscode/connection_token')
    async def get_vscode_connection_token():
        assert client is not None
        if 'vscode' in client.plugins:
            plugin: VSCodePlugin = client.plugins['vscode']  # type: ignore
            return {'token': plugin.vscode_connection_token}
        else:
            return {'token': None}

    # ================================
    # File-specific operations for UI
    # ================================

    @app.post('/list_files')
    async def list_files(request: Request):
        """List files in the specified path.

        This function retrieves a list of files from the agent's runtime file store,
        excluding certain system and hidden files/directories.

        To list files:
        ```sh
        curl http://localhost:3000/api/list-files
        ```

        Args:
            request (Request): The incoming request object.
            path (str, optional): The path to list files from. Defaults to '/'.

        Returns:
            list: A list of file names in the specified path.

        Raises:
            HTTPException: If there's an error listing the files.
        """
        assert client is not None

        # get request as dict
        request_dict = await request.json()
        path = request_dict.get('path', None)

        # Get the full path of the requested directory
        if path is None:
            full_path = client.initial_cwd
        elif os.path.isabs(path):
            full_path = path
        else:
            full_path = os.path.join(client.initial_cwd, path)

        if not os.path.exists(full_path):
            # if user just removed a folder, prevent server error 500 in UI
            return []

        try:
            # Check if the directory exists
            if not os.path.exists(full_path) or not os.path.isdir(full_path):
                return []

            entries = os.listdir(full_path)

            # Separate directories and files
            directories = []
            files = []
            for entry in entries:
                # Remove leading slash and any parent directory components
                entry_relative = entry.lstrip('/').split('/')[-1]

                # Construct the full path by joining the base path with the relative entry path
                full_entry_path = os.path.join(full_path, entry_relative)
                if os.path.exists(full_entry_path):
                    is_dir = os.path.isdir(full_entry_path)
                    if is_dir:
                        # add trailing slash to directories
                        # required by FE to differentiate directories and files
                        entry = entry.rstrip('/') + '/'
                        directories.append(entry)
                    else:
                        files.append(entry)

            # Sort directories and files separately
            directories.sort(key=lambda s: s.lower())
            files.sort(key=lambda s: s.lower())

            # Combine sorted directories and files
            sorted_entries = directories + files
            return sorted_entries

        except Exception as e:
            logger.error(f'Error listing files: {e}')
            return []

    logger.debug(f'Starting action execution API on port {args.port}')
    run(app, host='0.0.0.0', port=args.port)<|MERGE_RESOLUTION|>--- conflicted
+++ resolved
@@ -423,29 +423,17 @@
                 os.chown(filepath, self.user_id, self.user_id)
         except PermissionError as e:
             return ErrorObservation(
-<<<<<<< HEAD
-                f'File written, but failed to change ownership and permissions: {e}'
-=======
                 f'File {filepath} written, but failed to change ownership and permissions: {e}'
->>>>>>> 7d56e1dc
             )
         return FileWriteObservation(content='', path=filepath)
 
     async def edit(self, action: FileEditAction) -> Observation:
         assert action.impl_source == FileEditSource.OH_ACI
-<<<<<<< HEAD
-        assert action.command is not None
-=======
->>>>>>> 7d56e1dc
         result_str = _execute_file_editor(
             self.file_editor,
             command=action.command,
             path=action.path,
             file_text=action.file_text,
-<<<<<<< HEAD
-            view_range=action.view_range,
-=======
->>>>>>> 7d56e1dc
             old_str=action.old_str,
             new_str=action.new_str,
             insert_line=action.insert_line,
