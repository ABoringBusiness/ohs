import { useQuery } from "@tanstack/react-query";
import React from "react";
import posthog from "posthog-js";
import OpenHands from "#/api/open-hands";
import { useAuth } from "#/context/auth-context";
import { DEFAULT_SETTINGS } from "#/services/settings";

const getSettingsQueryFn = async () => {
  const apiSettings = await OpenHands.getSettings();

  return {
    LLM_MODEL: apiSettings.llm_model,
    LLM_BASE_URL: apiSettings.llm_base_url,
    AGENT: apiSettings.agent,
    LANGUAGE: apiSettings.language,
    CONFIRMATION_MODE: apiSettings.confirmation_mode,
    SECURITY_ANALYZER: apiSettings.security_analyzer,
    LLM_API_KEY: apiSettings.llm_api_key,
    REMOTE_RUNTIME_RESOURCE_FACTOR: apiSettings.remote_runtime_resource_factor,
    TOKEN_IS_SET: apiSettings.token_is_set,
    ENABLE_DEFAULT_CONDENSER: apiSettings.enable_default_condenser,
    ENABLE_SOUND_NOTIFICATIONS: apiSettings.enable_sound_notifications,
    USER_CONSENTS_TO_ANALYTICS: apiSettings.user_consents_to_analytics,
    provider_tokens: apiSettings.provider_tokens,
  };
};

export const useSettings = () => {
<<<<<<< HEAD
  const { setTokenIsSet, tokenIsSet } = useAuth();
  const { data: config } = useConfig();
=======
  const { setGitHubTokenIsSet, githubTokenIsSet } = useAuth();
>>>>>>> c76a659c

  const query = useQuery({
    queryKey: ["settings", tokenIsSet],
    queryFn: getSettingsQueryFn,
<<<<<<< HEAD
    enabled: config?.APP_MODE !== "saas" || tokenIsSet,
=======
>>>>>>> c76a659c
    // Only retry if the error is not a 404 because we
    // would want to show the modal immediately if the
    // settings are not found
    retry: (_, error) => error.status !== 404,
    meta: {
      disableToast: true,
    },
  });

  React.useEffect(() => {
    if (query.data?.LLM_API_KEY) {
      posthog.capture("user_activated");
    }
  }, [query.data?.LLM_API_KEY]);

  React.useEffect(() => {
    setTokenIsSet(!!query.data?.TOKEN_IS_SET);
  }, [query.data?.TOKEN_IS_SET, query.isFetched]);

  // We want to return the defaults if the settings aren't found so the user can still see the
  // options to make their initial save. We don't set the defaults in `initialData` above because
  // that would prepopulate the data to the cache and mess with expectations. Read more:
  // https://tanstack.com/query/latest/docs/framework/react/guides/initial-query-data#using-initialdata-to-prepopulate-a-query
  if (query.error?.status === 404) {
    return {
      ...query,
      data: DEFAULT_SETTINGS,
    };
  }

  return query;
};<|MERGE_RESOLUTION|>--- conflicted
+++ resolved
@@ -26,20 +26,11 @@
 };
 
 export const useSettings = () => {
-<<<<<<< HEAD
   const { setTokenIsSet, tokenIsSet } = useAuth();
-  const { data: config } = useConfig();
-=======
-  const { setGitHubTokenIsSet, githubTokenIsSet } = useAuth();
->>>>>>> c76a659c
 
   const query = useQuery({
     queryKey: ["settings", tokenIsSet],
     queryFn: getSettingsQueryFn,
-<<<<<<< HEAD
-    enabled: config?.APP_MODE !== "saas" || tokenIsSet,
-=======
->>>>>>> c76a659c
     // Only retry if the error is not a 404 because we
     // would want to show the modal immediately if the
     // settings are not found
