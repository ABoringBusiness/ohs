--- conflicted
+++ resolved
@@ -22,12 +22,8 @@
   const { t, i18n } = useTranslation();
   const { curAgentState } = useSelector((state: RootState) => state.agent);
   const { curStatusMessage } = useSelector((state: RootState) => state.status);
-<<<<<<< HEAD
   const { status, pendingMessages } = useWsClient();
-=======
-  const { status } = useWsClient();
   const { notify } = useNotification();
->>>>>>> 0f07805a
 
   const [statusMessage, setStatusMessage] = React.useState<string>("");
   const hasPendingMessages = pendingMessages.length > 0;
@@ -98,11 +94,7 @@
         }
       }
     }
-<<<<<<< HEAD
-  }, [curAgentState, status, pendingMessages.length]);
-=======
-  }, [curAgentState, notify, t]);
->>>>>>> 0f07805a
+  }, [curAgentState, status, pendingMessages.length, notify, t]);
 
   return (
     <div className="flex flex-col items-center">
