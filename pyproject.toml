[tool.poetry]
name = "openhands-ai"
<<<<<<< HEAD
version = "0.21.0a0"
=======
version = "0.22.0"
>>>>>>> 1a9971b1
description = "OpenHands: Code Less, Make More"
authors = ["OpenHands"]
license = "MIT"
readme = "README.md"
repository = "https://github.com/All-Hands-AI/OpenHands"
packages = [
  { include = "openhands/**/*" }
]

[tool.poetry.dependencies]
python = "^3.12"
datasets = "*"
pandas = "*"
litellm = "^1.55.4"
google-generativeai = "*" # To use litellm with Gemini Pro API
google-api-python-client = "*" # For Google Sheets API
google-auth-httplib2 = "*" # For Google Sheets authentication
google-auth-oauthlib = "*" # For Google Sheets OAuth
termcolor = "*"
seaborn = "*"
docker = "*"
fastapi = "*"
toml = "*"
uvicorn = "*"
types-toml = "*"
numpy = "*"
json-repair = "*"
browsergym-core = "0.10.2" # integrate browsergym-core as the browsing interface
html2text = "*"
e2b = ">=1.0.5,<1.1.0"
pexpect = "*"
jinja2 = "^3.1.3"
python-multipart = "*"
boto3 = "*"
minio = "^7.2.8"
gevent = "^24.2.1"
pyarrow = "19.0.0" # transitive dependency, pinned here to avoid conflicts
tenacity = ">=8.5,<10.0"
zope-interface = "7.2"
pathspec = "^0.12.1"
google-cloud-aiplatform = "*"
anthropic = {extras = ["vertex"], version = "*"}
grep-ast = "0.3.3"
tree-sitter = "0.21.3"
bashlex = "^0.18"
pyjwt = "^2.9.0"
dirhash = "*"
python-frontmatter = "^1.1.0"
python-docx = "*"
PyPDF2 = "*"
python-pptx = "*"
pylatexenc = "*"
tornado = "*"
python-dotenv = "*"
pylcs = "^0.1.1"
whatthepatch = "^1.0.6"
protobuf = "^4.21.6,<5.0.0" # chromadb currently fails on 5.0+
opentelemetry-api = "1.25.0"
opentelemetry-exporter-otlp-proto-grpc = "1.25.0"
modal = ">=0.66.26,<0.73.0"
runloop-api-client = "0.13.0"
libtmux = ">=0.37,<0.40"
pygithub = "^2.5.0"
joblib = "*"
openhands-aci = "0.1.9"
python-socketio = "^5.11.4"
redis = "^5.2.0"
sse-starlette = "^2.1.3"

[tool.poetry.group.llama-index.dependencies]
llama-index = "*"
llama-index-vector-stores-chroma = "*"
chromadb = "*"
llama-index-embeddings-huggingface = "*"
torch = "2.5.1"
llama-index-embeddings-azure-openai = "*"
llama-index-embeddings-ollama = "*"
voyageai = "*"
llama-index-embeddings-voyageai = "*"

[tool.poetry.group.dev.dependencies]
ruff = "0.9.3"
mypy = "1.14.1"
pre-commit = "4.1.0"
build = "*"

[tool.poetry.group.test.dependencies]
pytest = "*"
pytest-cov = "*"
pytest-asyncio = "*"
pytest-forked = "*"
pytest-xdist = "*"
flake8 = "*"
openai = "*"
pandas = "*"
reportlab = "*"

[tool.coverage.run]
concurrency = ["gevent"]

[tool.poetry.group.runtime.dependencies]
jupyterlab = "*"
notebook = "*"
jupyter_kernel_gateway = "*"
flake8 = "*"

[build-system]
build-backend = "poetry.core.masonry.api"
requires = [
  "poetry-core",
]

[tool.autopep8]
# autopep8 fights with mypy on line length issue
ignore = [ "E501" ]

[tool.black]
# prevent black (if installed) from changing single quotes to double quotes
skip-string-normalization = true

[tool.ruff.lint]
select = ["D"]
# ignore warnings for missing docstrings
ignore = ["D1"]

[tool.ruff.lint.pydocstyle]
convention = "google"

[tool.poetry.group.evaluation.dependencies]
streamlit = "*"
whatthepatch = "*"
retry = "*"
evaluate = "*"
swebench = { git = "https://github.com/SWE-Gym/SWE-Bench-Fork.git" }
commit0 = "*"
func_timeout = "*"
sympy = "*"
gdown = "*"
matplotlib = "*"
seaborn = "*"
tabulate = "*"
browsergym = "0.10.2"
browsergym-webarena = "0.10.2"
browsergym-miniwob = "0.10.2"
browsergym-visualwebarena = "0.10.2"

[tool.poetry-dynamic-versioning]
enable = true
style = "semver"

[tool.poetry.scripts]
openhands = "openhands.core.cli:main"<|MERGE_RESOLUTION|>--- conflicted
+++ resolved
@@ -1,10 +1,6 @@
 [tool.poetry]
 name = "openhands-ai"
-<<<<<<< HEAD
-version = "0.21.0a0"
-=======
-version = "0.22.0"
->>>>>>> 1a9971b1
+version = "0.22.0a0"
 description = "OpenHands: Code Less, Make More"
 authors = ["OpenHands"]
 license = "MIT"
@@ -105,6 +101,7 @@
 [tool.coverage.run]
 concurrency = ["gevent"]
 
+
 [tool.poetry.group.runtime.dependencies]
 jupyterlab = "*"
 notebook = "*"
@@ -133,6 +130,7 @@
 [tool.ruff.lint.pydocstyle]
 convention = "google"
 
+
 [tool.poetry.group.evaluation.dependencies]
 streamlit = "*"
 whatthepatch = "*"
