--- conflicted
+++ resolved
@@ -69,12 +69,9 @@
 python-socketio = "^5.11.4"
 redis = "^5.2.0"
 sse-starlette = "^2.1.3"
-<<<<<<< HEAD
 psutil = "*"
-=======
 ipywidgets = "^8.1.5"
 qtconsole = "^5.6.1"
->>>>>>> 5fa2634d
 
 [tool.poetry.group.llama-index.dependencies]
 llama-index = "*"
