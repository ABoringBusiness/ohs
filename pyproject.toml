--- conflicted
+++ resolved
@@ -1,10 +1,6 @@
 [tool.poetry]
 name = "openhands-ai"
-<<<<<<< HEAD
-version = "0.23.0a0"
-=======
 version = "0.24.0"
->>>>>>> 1a7003a7
 description = "OpenHands: Code Less, Make More"
 authors = ["OpenHands"]
 license = "MIT"
@@ -76,10 +72,7 @@
 redis = "^5.2.0"
 sse-starlette = "^2.1.3"
 psutil = "*"
-<<<<<<< HEAD
-=======
 stripe = "^11.5.0"
->>>>>>> 1a7003a7
 ipywidgets = "^8.1.5"
 qtconsole = "^5.6.1"
 memory-profiler = "^0.61.0"
